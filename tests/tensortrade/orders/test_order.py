
import unittest.mock as mock
import re

from tensortrade.instruments import *
from tensortrade.orders import Order, OrderStatus, OrderSpec
from tensortrade.orders.criteria import Stop
from tensortrade.wallets import Wallet, Portfolio
from tensortrade.trades import TradeSide, TradeType


@mock.patch('tensortrade.wallets.Portfolio')
def test_init(mock_portfolio_class):

    portfolio = mock_portfolio_class.return_value

<<<<<<< HEAD
def test_init():
    wallets = [
        Wallet(exchange, 10000 * USD),
        Wallet(exchange, 0 * BTC)
    ]
    portfolio = Portfolio(base_instrument=USD, wallets=wallets)
    base_wallet = portfolio.get_wallet(exchange.id, USD)

    quantity = (1 / 10) * base_wallet.balance
    order = Order(step=exchange.clock.step,
                  side=TradeSide.BUY,
=======
    order = Order(side=TradeSide.BUY,
>>>>>>> 791725a3
                  trade_type=TradeType.MARKET,
                  pair=USD/BTC,
                  quantity=5000 * USD,
                  price=7000,
                  portfolio=portfolio)
    assert order
    assert order.id
    assert order.path_id
    assert order.quantity.instrument == USD
    assert order.filled_size == 0
    assert order.remaining_size == order.quantity
    assert isinstance(order.pair, TradingPair)
    assert order.pair.base == USD
    assert order.pair.quote == BTC


@mock.patch('tensortrade.wallets.Portfolio')
def test_properties(mock_portfolio_class):

    portfolio = mock_portfolio_class.return_value

    order = Order(side=TradeSide.BUY,
                  trade_type=TradeType.LIMIT,
                  pair=USD/BTC,
                  quantity=5000.00 * USD,
                  portfolio=portfolio,
                  price=7000.00)

<<<<<<< HEAD
    quantity = (1 / 10) * base_wallet.balance
    order = Order(step=exchange.clock.step,
                  side=TradeSide.BUY,
=======
    assert order
    assert order.base_instrument == USD
    assert order.quote_instrument == BTC
    assert order.size == 5000.00 * USD
    assert order.price == 7000.00
    assert order.trades == []
    assert order.is_buy
    assert not order.is_sell
    assert not order.is_market_order
    assert order.is_limit_order
    assert order.created_at == 0


@mock.patch('tensortrade.exchanges.Exchange')
@mock.patch('tensortrade.wallets.Portfolio')
def test_is_executable_on(mock_portfolio_class, mock_exchange_class):

    exchange = mock_exchange_class.return_value
    portfolio = mock_portfolio_class.return_value

    # Market order
    order = Order(side=TradeSide.BUY,
>>>>>>> 791725a3
                  trade_type=TradeType.MARKET,
                  pair=USD/BTC,
                  quantity=5000.00 * USD,
                  portfolio=portfolio,
                  price=7000.00)

    exchange.quote_price = mock.Mock(return_value=6800.00)
    assert order.is_executable_on(exchange)

    exchange.quote_price = mock.Mock(return_value=7200.00)
    assert order.is_executable_on(exchange)

    # Limit order
    order = Order(side=TradeSide.BUY,
                  trade_type=TradeType.LIMIT,
                  pair=USD/BTC,
                  quantity=5000.00 * USD,
                  portfolio=portfolio,
                  price=7000.00)

    exchange.quote_price = mock.Mock(return_value=6800.00)
    assert order.is_executable_on(exchange)

    exchange.quote_price = mock.Mock(return_value=7200.00)
    assert order.is_executable_on(exchange)

    # Stop Order
    order = Order(side=TradeSide.SELL,
                  trade_type=TradeType.LIMIT,
                  pair=USD/BTC,
                  quantity=5000.00 * USD,
                  portfolio=portfolio,
                  price=7000.00,
                  criteria=Stop("down", 0.03))

    exchange.quote_price = mock.Mock(return_value=(1 - 0.031)*order.price)
    assert order.is_executable_on(exchange)

    exchange.quote_price = mock.Mock(return_value=(1 - 0.02) * order.price)
    assert not order.is_executable_on(exchange)


<<<<<<< HEAD
    quantity = (1 / 10) * base_wallet.balance
    order = Order(step=exchange.clock.step,
                  side=TradeSide.BUY,
=======
@mock.patch("tensortrade.wallets.Portfolio")
def test_is_complete(mock_portfolio_class):

    portfolio = mock_portfolio_class.return_value

    # Market order
    order = Order(side=TradeSide.BUY,
>>>>>>> 791725a3
                  trade_type=TradeType.MARKET,
                  pair=USD / BTC,
                  quantity=5000.00 * USD,
                  portfolio=portfolio,
                  price=7000.00)

    assert not order.is_complete()

    order.remaining_size = 0
    assert order.is_complete()


@mock.patch('tensortrade.orders.OrderSpec')
@mock.patch('tensortrade.wallets.Portfolio')
def test_add_order_spec(mock_portfolio_class, mock_order_spec_class):

    portfolio = mock_portfolio_class.return_value

    # Market order
    order = Order(side=TradeSide.BUY,
                  trade_type=TradeType.MARKET,
                  pair=USD / BTC,
                  quantity=5000.00 * USD,
                  portfolio=portfolio,
                  price=7000.00)

    order_spec = mock_order_spec_class.return_value

    assert len(order._specs) == 0
    order.add_order_spec(order_spec)
    assert len(order._specs) == 1

    assert order_spec in order._specs


@mock.patch('tensortrade.orders.OrderListener')
@mock.patch('tensortrade.wallets.Portfolio')
def test_attach(mock_portfolio_class, mock_order_listener_class):

    portfolio = mock_portfolio_class.return_value
    order = Order(side=TradeSide.BUY,
                  trade_type=TradeType.MARKET,
                  pair=USD / BTC,
                  quantity=5000.00 * USD,
                  portfolio=portfolio,
                  price=7000.00)

    listener = mock_order_listener_class.return_value

    assert len(order._listeners) == 0
    order.attach(listener)
    assert len(order._listeners) == 1
    assert listener in order._listeners


@mock.patch('tensortrade.orders.OrderListener')
@mock.patch('tensortrade.wallets.Portfolio')
def test_detach(mock_portfolio_class, mock_order_listener_class):
    portfolio = mock_portfolio_class.return_value
    order = Order(side=TradeSide.BUY,
                  trade_type=TradeType.MARKET,
                  pair=USD / BTC,
                  quantity=5000.00 * USD,
                  portfolio=portfolio,
                  price=7000.00)

    listener = mock_order_listener_class.return_value
    order.attach(listener)
    assert len(order._listeners) == 1
    assert listener in order._listeners

    order.detach(listener)
    assert len(order._listeners) == 0
    assert listener not in order._listeners


@mock.patch('tensortrade.exchanges.Exchange')
@mock.patch('tensortrade.orders.OrderListener')
def test_execute(mock_order_listener_class,
                 mock_exchange_class):

    exchange = mock_exchange_class.return_value
    exchange.id = "fake_id"

    wallets = [Wallet(exchange, 10000 * USD), Wallet(exchange, 0 * BTC)]
    portfolio = Portfolio(USD, wallets)

    order = Order(side=TradeSide.BUY,
                  trade_type=TradeType.MARKET,
                  pair=USD / BTC,
                  quantity=5200.00 * USD,
                  portfolio=portfolio,
                  price=7000.00)

    listener = mock_order_listener_class.return_value
    listener.on_execute = mock.Mock(return_value=None)
    order.attach(listener)

    assert order.status == OrderStatus.PENDING
    order.execute(exchange)
    assert order.status == OrderStatus.OPEN

    wallet_usd = portfolio.get_wallet(exchange.id, USD)
    wallet_btc = portfolio.get_wallet(exchange.id, BTC)

    assert wallet_usd.balance == 4800 * USD
    assert wallet_usd.locked_balance == 5200 * USD
    assert order.path_id in wallet_usd.locked.keys()
    assert wallet_btc.balance == 0 * BTC

    listener.on_execute.assert_called_once_with(order, exchange)


@mock.patch('tensortrade.exchanges.Exchange')
@mock.patch('tensortrade.trades.Trade')
@mock.patch('tensortrade.orders.OrderListener')
def test_fill(mock_order_listener_class,
              mock_trade_class,
              mock_exchange_class):

    exchange = mock_exchange_class.return_value
    exchange.id = "fake_exchange_id"

    wallets = [Wallet(exchange, 10000 * USD), Wallet(exchange, 0 * BTC)]
    portfolio = Portfolio(USD, wallets)

    order = Order(side=TradeSide.BUY,
                  trade_type=TradeType.MARKET,
                  pair=USD / BTC,
                  quantity=5200.00 * USD,
                  portfolio=portfolio,
                  price=7000.00)

    listener = mock_order_listener_class.return_value
    listener.on_fill = mock.Mock(return_value=None)
    order.attach(listener)

    order.execute(exchange)

    trade = mock_trade_class.return_value
    trade.size = 3997.00
    trade.commission = 3.00 * USD

    assert order.status == OrderStatus.OPEN
    order.fill(exchange, trade)
    assert order.status == OrderStatus.PARTIALLY_FILLED

    assert order.remaining_size == 1200.00

    listener.on_fill.assert_called_once_with(order, exchange, trade)


@mock.patch('tensortrade.exchanges.Exchange')
@mock.patch('tensortrade.trades.Trade')
@mock.patch('tensortrade.orders.OrderListener')
def test_complete_basic_order(mock_order_listener_class,
                              mock_trade_class,
                              mock_exchange_class):

    exchange = mock_exchange_class.return_value
    exchange.id = "fake_exchange_id"

    wallets = [Wallet(exchange, 10000 * USD), Wallet(exchange, 0 * BTC)]
    portfolio = Portfolio(USD, wallets)

    order = Order(side=TradeSide.BUY,
                  trade_type=TradeType.MARKET,
                  pair=USD / BTC,
                  quantity=5200.00 * USD,
                  portfolio=portfolio,
                  price=7000.00)

    listener = mock_order_listener_class.return_value
    listener.on_complete = mock.Mock(return_value=None)
    order.attach(listener)

    order.execute(exchange)

    trade = mock_trade_class.return_value
    trade.size = 5217.00
    trade.commission = 3.00 * USD

    order.fill(exchange, trade)

    assert order.status == OrderStatus.PARTIALLY_FILLED
    next_order = order.complete(exchange)
    assert order.status == OrderStatus.FILLED

    listener.on_complete.assert_called_once_with(order, exchange)
    assert not next_order


@mock.patch('tensortrade.exchanges.Exchange')
@mock.patch('tensortrade.trades.Trade')
def test_complete_complex_order(mock_trade_class,
                                mock_exchange_class):

    exchange = mock_exchange_class.return_value
    exchange.id = "fake_exchange_id"

    wallets = [Wallet(exchange, 10000 * USD), Wallet(exchange, 0 * BTC)]
    portfolio = Portfolio(USD, wallets)

    side = TradeSide.BUY

    order = Order(side=TradeSide.BUY,
                  trade_type=TradeType.MARKET,
                  pair=USD / BTC,
                  quantity=5200.00 * USD,
                  portfolio=portfolio,
                  price=7000.00)

    risk_criteria = Stop("down", 0.03) ^ Stop("up", 0.02)

    risk_management = OrderSpec(side=TradeSide.SELL if side == TradeSide.BUY else TradeSide.BUY,
                                trade_type=TradeType.MARKET,
                                pair=USD / BTC,
                                criteria=risk_criteria)

    order += risk_management

    order.execute(exchange)

    # Execute fake trade
    price = 7010.00
    scale = order.price / price
    commission = 3.00 * USD

    base_size = scale * order.size - commission.size

    trade = mock_trade_class.return_value
    trade.size = base_size
    trade.price = price
    trade.commission = commission

    base_wallet = portfolio.get_wallet(exchange.id, USD)
    quote_wallet = portfolio.get_wallet(exchange.id, BTC)

<<<<<<< HEAD
    quantity = (1 / 10) * quote_wallet.balance
    order = Order(step=exchange.clock.step,
                  side=TradeSide.SELL,
=======
    base_size = trade.size + trade.commission.size
    quote_size = (order.price / trade.price) * (trade.size / trade.price)

    base_wallet -= Quantity(USD, size=base_size, path_id=order.path_id)
    quote_wallet += Quantity(BTC, size=quote_size, path_id=order.path_id)

    # Fill fake trade
    order.fill(exchange, trade)

    assert order.path_id in portfolio.get_wallet(exchange.id, USD).locked

    assert order.status == OrderStatus.PARTIALLY_FILLED
    next_order = order.complete(exchange)
    assert order.status == OrderStatus.FILLED

    assert next_order
    assert next_order.path_id == order.path_id
    assert next_order.size
    assert next_order.status == OrderStatus.PENDING
    assert next_order.side == TradeSide.SELL
    assert next_order.pair == USD/BTC


@mock.patch('tensortrade.exchanges.Exchange')
@mock.patch('tensortrade.trades.Trade')
@mock.patch('tensortrade.orders.OrderListener')
def test_cancel(mock_order_listener_class,
                mock_trade_class,
                mock_exchange_class):

    exchange = mock_exchange_class.return_value
    exchange.id = "fake_exchange_id"

    wallets = [Wallet(exchange, 10000 * USD), Wallet(exchange, 0 * BTC)]
    portfolio = Portfolio(USD, wallets)

    order = Order(side=TradeSide.BUY,
>>>>>>> 791725a3
                  trade_type=TradeType.MARKET,
                  pair=USD / BTC,
                  quantity=5200.00 * USD,
                  portfolio=portfolio,
                  price=7000.00)

    listener = mock_order_listener_class.return_value
    listener.on_cancel = mock.Mock(return_value=None)
    order.attach(listener)

    order.execute(exchange)

    # Execute fake trade
    price = 7010.00
    scale = order.price / price
    commission = 3.00 * USD

    trade = mock_trade_class.return_value
    trade.size = scale * order.size - commission.size
    trade.price = price
    trade.commission = commission

    base_wallet = portfolio.get_wallet(exchange.id, USD)
    quote_wallet = portfolio.get_wallet(exchange.id, BTC)

    base_size = trade.size + commission.size
    quote_size = (order.price / trade.price) * (trade.size / trade.price)

    base_wallet -= Quantity(USD, size=base_size, path_id=order.path_id)
    quote_wallet += Quantity(BTC, size=quote_size, path_id=order.path_id)

    order.fill(exchange, trade)

    assert order.status == OrderStatus.PARTIALLY_FILLED
    assert base_wallet.balance == 4800.00 * USD
    assert base_wallet.locked[order.path_id] == 7.42 * USD
    assert quote_wallet.balance == 0 * BTC
    assert quote_wallet.locked[order.path_id] == 0.73925519 * BTC
    order.cancel(exchange)

    listener.on_cancel.assert_called_once_with(order, exchange)
    assert base_wallet.balance == 4807.42 * USD
    assert order.path_id not in base_wallet.locked
    assert quote_wallet.balance == 0.73925519 * BTC
    assert order.path_id not in quote_wallet.locked


@mock.patch('tensortrade.exchanges.Exchange')
def test_release(mock_exchange_class):

    exchange = mock_exchange_class.return_value
    exchange.id = "fake_exchange_id"

    wallets = [Wallet(exchange, 10000 * USD), Wallet(exchange, 0 * BTC)]
    portfolio = Portfolio(USD, wallets)

<<<<<<< HEAD
    quantity = (1 / 10) * base_wallet.balance
    order = Order(step=exchange.clock.step,
                  side=TradeSide.BUY,
=======
    order = Order(side=TradeSide.BUY,
>>>>>>> 791725a3
                  trade_type=TradeType.MARKET,
                  pair=USD / BTC,
                  quantity=5200.00 * USD,
                  portfolio=portfolio,
                  price=7000.00)

    order.execute(exchange)

    wallet_usd = portfolio.get_wallet(exchange.id, USD)
    assert wallet_usd.balance == 4800 * USD
    assert wallet_usd.locked_balance == 5200 * USD
    assert order.path_id in wallet_usd.locked.keys()

    order.release()

    assert wallet_usd.balance == 10000 * USD
    assert wallet_usd.locked_balance == 0 * USD
    assert order.path_id not in wallet_usd.locked.keys()


@mock.patch('tensortrade.wallets.Portfolio')
def test_to_dict(mock_portfolio_class):

    portfolio = mock_portfolio_class.return_value

<<<<<<< HEAD
    quantity = (1 / 10) * base_wallet.balance
    order = Order(step=exchange.clock.step,
                  side=TradeSide.BUY,
=======
    order = Order(side=TradeSide.BUY,
>>>>>>> 791725a3
                  trade_type=TradeType.MARKET,
                  pair=USD / BTC,
                  quantity=5200.00 * USD,
                  portfolio=portfolio,
                  price=7000.00)

    d = {
            "id": order.id,
            "status": order.status,
            "type": order.type,
            "side": order.side,
            "pair": order.pair,
            "quantity": order.quantity,
            "size": order.size,
            "price": order.price,
            "criteria": order.criteria,
            "path_id": order.path_id
    }

    assert order.to_dict() == d


@mock.patch('tensortrade.wallets.Portfolio')
def test_to_json(mock_portfolio_class):

    portfolio = mock_portfolio_class.return_value

    order = Order(side=TradeSide.BUY,
                  trade_type=TradeType.MARKET,
                  pair=USD / BTC,
                  quantity=5200.00 * USD,
                  portfolio=portfolio,
                  price=7000.00)

    d = {
            "id": order.id,
            "status": order.status,
            "type": order.type,
            "side": order.side,
            "pair": order.pair,
            "quantity": order.quantity,
            "size": order.size,
            "price": order.price,
            "criteria": order.criteria,
            "path_id": order.path_id
    }

    d = {k: str(v) for k, v in d.items()}

    assert order.to_json() == d


@mock.patch('tensortrade.orders.OrderSpec')
@mock.patch('tensortrade.wallets.Portfolio')
def test_iadd(mock_portfolio_class, mock_order_spec_class):

    portfolio = mock_portfolio_class.return_value

    # Market order
    order = Order(side=TradeSide.BUY,
                  trade_type=TradeType.MARKET,
                  pair=USD / BTC,
                  quantity=5000.00 * USD,
                  portfolio=portfolio,
                  price=7000.00)

    order_spec = mock_order_spec_class.return_value

    assert len(order._specs) == 0
    order += order_spec
    assert len(order._specs) == 1

    assert order_spec in order._specs


@mock.patch('tensortrade.wallets.Portfolio')
def test_str(mock_portfolio_class):

    portfolio = mock_portfolio_class.return_value

    order = Order(side=TradeSide.BUY,
                  trade_type=TradeType.MARKET,
                  pair=USD / BTC,
                  quantity=5200.00 * USD,
                  portfolio=portfolio,
                  price=7000.00)

    pattern = re.compile("<[A-Z][a-zA-Z]*:\\s(\\w+=.*,\\s)*(\\w+=.*)>")

    string = str(order)
    assert string

    assert string == pattern.fullmatch(string).string

<|MERGE_RESOLUTION|>--- conflicted
+++ resolved
@@ -14,29 +14,18 @@
 
     portfolio = mock_portfolio_class.return_value
 
-<<<<<<< HEAD
-def test_init():
-    wallets = [
-        Wallet(exchange, 10000 * USD),
-        Wallet(exchange, 0 * BTC)
-    ]
-    portfolio = Portfolio(base_instrument=USD, wallets=wallets)
-    base_wallet = portfolio.get_wallet(exchange.id, USD)
-
-    quantity = (1 / 10) * base_wallet.balance
-    order = Order(step=exchange.clock.step,
-                  side=TradeSide.BUY,
-=======
-    order = Order(side=TradeSide.BUY,
->>>>>>> 791725a3
+    order = Order(step=0,
+                  side=TradeSide.BUY,
                   trade_type=TradeType.MARKET,
                   pair=USD/BTC,
                   quantity=5000 * USD,
                   price=7000,
                   portfolio=portfolio)
+
     assert order
     assert order.id
     assert order.path_id
+    assert order.step == 0
     assert order.quantity.instrument == USD
     assert order.filled_size == 0
     assert order.remaining_size == order.quantity
@@ -50,19 +39,16 @@
 
     portfolio = mock_portfolio_class.return_value
 
-    order = Order(side=TradeSide.BUY,
+    order = Order(step=0,
+                  side=TradeSide.BUY,
                   trade_type=TradeType.LIMIT,
                   pair=USD/BTC,
                   quantity=5000.00 * USD,
                   portfolio=portfolio,
                   price=7000.00)
 
-<<<<<<< HEAD
-    quantity = (1 / 10) * base_wallet.balance
-    order = Order(step=exchange.clock.step,
-                  side=TradeSide.BUY,
-=======
     assert order
+    assert order.step == 0
     assert order.base_instrument == USD
     assert order.quote_instrument == BTC
     assert order.size == 5000.00 * USD
@@ -83,8 +69,8 @@
     portfolio = mock_portfolio_class.return_value
 
     # Market order
-    order = Order(side=TradeSide.BUY,
->>>>>>> 791725a3
+    order = Order(step=0,
+                  side=TradeSide.BUY,
                   trade_type=TradeType.MARKET,
                   pair=USD/BTC,
                   quantity=5000.00 * USD,
@@ -98,7 +84,8 @@
     assert order.is_executable_on(exchange)
 
     # Limit order
-    order = Order(side=TradeSide.BUY,
+    order = Order(step=0,
+                  side=TradeSide.BUY,
                   trade_type=TradeType.LIMIT,
                   pair=USD/BTC,
                   quantity=5000.00 * USD,
@@ -112,7 +99,8 @@
     assert order.is_executable_on(exchange)
 
     # Stop Order
-    order = Order(side=TradeSide.SELL,
+    order = Order(step=0,
+                  side=TradeSide.SELL,
                   trade_type=TradeType.LIMIT,
                   pair=USD/BTC,
                   quantity=5000.00 * USD,
@@ -127,19 +115,14 @@
     assert not order.is_executable_on(exchange)
 
 
-<<<<<<< HEAD
-    quantity = (1 / 10) * base_wallet.balance
-    order = Order(step=exchange.clock.step,
-                  side=TradeSide.BUY,
-=======
 @mock.patch("tensortrade.wallets.Portfolio")
 def test_is_complete(mock_portfolio_class):
 
     portfolio = mock_portfolio_class.return_value
 
     # Market order
-    order = Order(side=TradeSide.BUY,
->>>>>>> 791725a3
+    order = Order(step=0,
+                  side=TradeSide.BUY,
                   trade_type=TradeType.MARKET,
                   pair=USD / BTC,
                   quantity=5000.00 * USD,
@@ -159,7 +142,8 @@
     portfolio = mock_portfolio_class.return_value
 
     # Market order
-    order = Order(side=TradeSide.BUY,
+    order = Order(step=0,
+                  side=TradeSide.BUY,
                   trade_type=TradeType.MARKET,
                   pair=USD / BTC,
                   quantity=5000.00 * USD,
@@ -180,7 +164,8 @@
 def test_attach(mock_portfolio_class, mock_order_listener_class):
 
     portfolio = mock_portfolio_class.return_value
-    order = Order(side=TradeSide.BUY,
+    order = Order(step=0,
+                  side=TradeSide.BUY,
                   trade_type=TradeType.MARKET,
                   pair=USD / BTC,
                   quantity=5000.00 * USD,
@@ -199,7 +184,8 @@
 @mock.patch('tensortrade.wallets.Portfolio')
 def test_detach(mock_portfolio_class, mock_order_listener_class):
     portfolio = mock_portfolio_class.return_value
-    order = Order(side=TradeSide.BUY,
+    order = Order(step=0,
+                  side=TradeSide.BUY,
                   trade_type=TradeType.MARKET,
                   pair=USD / BTC,
                   quantity=5000.00 * USD,
@@ -227,7 +213,8 @@
     wallets = [Wallet(exchange, 10000 * USD), Wallet(exchange, 0 * BTC)]
     portfolio = Portfolio(USD, wallets)
 
-    order = Order(side=TradeSide.BUY,
+    order = Order(step=0,
+                  side=TradeSide.BUY,
                   trade_type=TradeType.MARKET,
                   pair=USD / BTC,
                   quantity=5200.00 * USD,
@@ -266,7 +253,8 @@
     wallets = [Wallet(exchange, 10000 * USD), Wallet(exchange, 0 * BTC)]
     portfolio = Portfolio(USD, wallets)
 
-    order = Order(side=TradeSide.BUY,
+    order = Order(step=0,
+                  side=TradeSide.BUY,
                   trade_type=TradeType.MARKET,
                   pair=USD / BTC,
                   quantity=5200.00 * USD,
@@ -305,7 +293,8 @@
     wallets = [Wallet(exchange, 10000 * USD), Wallet(exchange, 0 * BTC)]
     portfolio = Portfolio(USD, wallets)
 
-    order = Order(side=TradeSide.BUY,
+    order = Order(step=0,
+                  side=TradeSide.BUY,
                   trade_type=TradeType.MARKET,
                   pair=USD / BTC,
                   quantity=5200.00 * USD,
@@ -345,7 +334,8 @@
 
     side = TradeSide.BUY
 
-    order = Order(side=TradeSide.BUY,
+    order = Order(step=0,
+                  side=TradeSide.BUY,
                   trade_type=TradeType.MARKET,
                   pair=USD / BTC,
                   quantity=5200.00 * USD,
@@ -378,11 +368,6 @@
     base_wallet = portfolio.get_wallet(exchange.id, USD)
     quote_wallet = portfolio.get_wallet(exchange.id, BTC)
 
-<<<<<<< HEAD
-    quantity = (1 / 10) * quote_wallet.balance
-    order = Order(step=exchange.clock.step,
-                  side=TradeSide.SELL,
-=======
     base_size = trade.size + trade.commission.size
     quote_size = (order.price / trade.price) * (trade.size / trade.price)
 
@@ -419,8 +404,8 @@
     wallets = [Wallet(exchange, 10000 * USD), Wallet(exchange, 0 * BTC)]
     portfolio = Portfolio(USD, wallets)
 
-    order = Order(side=TradeSide.BUY,
->>>>>>> 791725a3
+    order = Order(step=0,
+                  side=TradeSide.BUY,
                   trade_type=TradeType.MARKET,
                   pair=USD / BTC,
                   quantity=5200.00 * USD,
@@ -477,13 +462,8 @@
     wallets = [Wallet(exchange, 10000 * USD), Wallet(exchange, 0 * BTC)]
     portfolio = Portfolio(USD, wallets)
 
-<<<<<<< HEAD
-    quantity = (1 / 10) * base_wallet.balance
-    order = Order(step=exchange.clock.step,
-                  side=TradeSide.BUY,
-=======
-    order = Order(side=TradeSide.BUY,
->>>>>>> 791725a3
+    order = Order(step=0,
+                  side=TradeSide.BUY,
                   trade_type=TradeType.MARKET,
                   pair=USD / BTC,
                   quantity=5200.00 * USD,
@@ -509,13 +489,8 @@
 
     portfolio = mock_portfolio_class.return_value
 
-<<<<<<< HEAD
-    quantity = (1 / 10) * base_wallet.balance
-    order = Order(step=exchange.clock.step,
-                  side=TradeSide.BUY,
-=======
-    order = Order(side=TradeSide.BUY,
->>>>>>> 791725a3
+    order = Order(step=0,
+                  side=TradeSide.BUY,
                   trade_type=TradeType.MARKET,
                   pair=USD / BTC,
                   quantity=5200.00 * USD,
