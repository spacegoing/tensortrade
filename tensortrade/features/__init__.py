--- conflicted
+++ resolved
@@ -3,8 +3,7 @@
 from . import stationarity
 
 from .feature_pipeline import FeaturePipeline
-<<<<<<< HEAD
-from .transformer import Transformer, TransformableList
+from .feature_transformer import FeatureTransformer
 
 
 _registry = {}
@@ -21,7 +20,4 @@
     """
     if identifier not in _registry.keys():
         raise KeyError(f'Identifier {identifier} is not associated with any `FeaturePipeline`.')
-    return _registry[identifier]
-=======
-from .feature_transformer import FeatureTransformer
->>>>>>> 16d11136
+    return _registry[identifier]